[![Build Status](https://travis-ci.org/skuzzle/jeve.svg?branch=develop)](https://travis-ci.org/skuzzle/jeve)

jeve
====

jeve is a lightweight Java 8 event dispatching framework which takes advantage
of lambda expressions and internal iteration. It makes it really simple to
implement the observer pattern without much overhead in code while granting some
great additional features. jeve explained in one Java statement:
```java
eventProvider.dispatch(new UserEvent(this, user), UserListener::userAdded);
```
## License
jeve is distributed under the MIT License. See `LICENSE.md` in this directory
for detailed information.

## Documentation
JavaDoc is available at www.jeve.skuzzle.de/2.0.0/doc

Scroll down in this readme for a quick start guide and some advanced topics.

Further support can be found in IRC (irc.euirc.net, #pollyisawesome) or via
Twitter (@ProjectPolly).

## Maven Dependency
Jeve is available as dependency for your projects through Maven's Central Repository:

```xml
    <dependency>
        <groupId>de.skuzzle</groupId>
        <artifactId>jeve</artifactId>
        <version>2.0.0</version>
    </dependency>
```

# Why jeve?
jeve avoids client code from ending up cluttered with event delegation routines
like in the following **bad practice** example.

```java
public class UserManager {

    private List<UserListener> listeners = new ArrayList<>();

    // ...

    public void addUser(User user) {
        // logic for adding a user goes here
        // ...
        // now notify our listeners
        for (UserListener listener : this.listeners) {
            listener.userAdded(user);
        }
    }

    public void deleteUser(User user) {
        // logic for deleting a user goes here
        // ...
        // now notify our listeners
        for (UserListener listener : this.listeners) {
            listener.userDeleted(user);
        }
    }
}
```

This sample code has several weaknesses:
* duplicated for-loop statements for each event type
* no handling of errors during event delegation
* not parallelizable
* process of event delegation can not be aborted
* If the UserManager class should fire another type of events to another type
  of listeners, we would need to create a second list which holds the other
  listener kinds.

Most of these weaknesses can be solved by using *internal iteration*. That is,
<<<<<<< HEAD
moving iteration **into** the framework, making it transparent for the caller. 
See the quick start guide below to learn how jeve addresses these weaknesses.

=======
moving iteration **into** the framework, making it transparent for the caller.
See the quick start guid below to learn how jeve addresses these issues.
>>>>>>> 6c8eee83

# Quickstart
Using jeve for simple event dispatching is rather simple. It involves creating
an `EventProvider` as first step:

```java
import de.skuzzle.jeve.EventProvider;

public class UserManager {
    // Dispatches events sequentially within the current thread
    private final EventProvider events = EventProvider.configureDefault()
        .useSynchronousProvider()
        .create();
}
```

Next, you should create an event class and a listener interface:

```java
import de.skuzzle.jeve.Event;

public class UserEvent extends Event<UserManager, UserListener> {
    private final User user;

    public UserEvent(UserManager source, User user) {
        super(source, UserListener.class);
        this.user = user;
    }

    public User getUser() {
        return this.user;
    }
}
```

Notice that each Event implementation is aware of the type and the class of the
Listener which is able to handle it. This also implies that you can not
implement two different listeners which handle the same kind of event.

```java
import de.skuzzle.jeve.Listener;
import de.skuzzle.jeve.annotation.ListenerInterface;

@ListenerInterface
public interface UserListener extends Listener {
    public void userAdded(UserEvent e);
    public void userDeleted(UserEvent e);
}
```

Now, you may hook the parts together. Add methods to the `UserManager` class
to add and remove listeners. Then add methods that actually fire events to
notify registered listeners.

```java
// ...

public class UserManager {
    private final EventProvider events = EventProvider.newDefaultEventProvider();

    public void addUserListener(UserListener listener) {
        this.events.listeners().add(UserListener.class, listener);
    }

    public void removeUserListener(UserListener listener) {
        this.events.listeners().remove(UserListener.class, listener);
    }

    public void addUser(User user) {
        // logic for adding the user goes here
        // ...
        // now notify the listeners
        final UserEvent e = new UserEvent(this, user);
        this.events.dispatch(e, UserListener::userAdded);
    }

    public void deleteUser(User user) {
        // same here
        // ...
        this.events.dispatch(e, UserListener::userDeleted);
    }
}
```

With jeve, all the above listed flaws can be treated in a safe and clear way:

* only one statement needed for firing a single event
* errors can be reported on a different channel, not interrupting the event
  delegation (see below)
* by simply obtaining a different EventProvider implementation, event
  dispatching can be parallelized without touching any existing code
* the event delegation process can be stopped gracefully by setting the event 
  to be _handled_ (see below)
* the EventProvider internally manages different kinds of listeners.

# Advanced Topics

## Listener Stores
In jeve 2.0.0, listeners are managed by an implementation of `ListenerStore`, 
an instance of which is passed to an EventProvider at construction time. When
dispatching an event, the EventProvider queries the store to obtain a `Stream`
of listeners which should be notified. This grants the ability to share a 
single store between multiple providers and to re-order listeners before 
delivering them to the provider. For example, jeve comes with a 
`PriorityListenerStore`, which allows to order listeners by a priority value 
before passing them to the EventProvider:

```java
    EventProvider<PriorityListenerStore> events = EventProvider.configure()
        .store(new PriorityListenerStore())
        .useSynchronousProvider()
        .create();

    ...
    events.listeners().add(UserListener.class, myListener, 2);
    events.listeners().add(UserListener.class, myOtherListener, 1);
```
In this example, `myOtherListener` would always be notified before `myListener` 
because it has a lower priority value.

## Default Target Events
A common case in real life applications is, that listener interfaces only 
contain a single listening method. If so, always specifying the method 
reference when dispatching an event is verbose and inconvenient. Instead, you 
may use `DefaultTargetEvent` which is fully compatible with normal events. It
allows to statically provide the method reference of its targeted listener and 
can be used with a overload of `EventProvider.dispatch`:

```java
public class UserEvent extends DefaultTargetEvent<UserManager, UserEvent, UserListener> {

    public UserEvent(UserManager source) {
        super(source, UserListener.class);
    }
    
    @Override
    public BiConsumer<UserListener, UserEvent> getTarget() {
        return UserListener::userAdded;
    }
}
```
Dispatching this event is as easy as:

```java
    UserEvent e = new UserEvent(userManager);
    eventProvider.dispatch(e);
```
As default target events are compatible with normal events, the above code is 
identical to:
```java
    UserEvent e = new UserEvent(userManager);
    eventProvider.dispatch(e, e.getTarget());
    // or
    eventProvider.dispatch(e, UserListener::userAdded);
```

## Stopping event delegation
Listeners are notified in order they have been registered with the
`EventProvider`. If you want to stop the delegation of an event to further
listeners, you may use the `Event.setHandled(boolean)` method.

```java
// ...
@ListenerInterface
public class SampleUserListener implements UserListener {
    @Override
    public void userAdded(UserEvent e) {
        // do something
        // ...
        // now, stop delegation process by setting the event to be "handled".
        // No further listeners will be notified about this event.
        e.setHandled(true);
    }

    @Override
    public void userDeleted(UserEvent e) {
        // ...
    }
}
```

Additionally, when using a single threaded EventProvider, your listening method
could throw an `AbortionException` to brutally stop delegation. This method is
to be handled with care, as it is the only way to delegate an exception up to
the caller of `dispatch` and may thus interrupt the client's control flow. This
subverts jeve's goal of never interrupting the event delegation process and
should only be used in exceptional cases.

The behavior of both methods for aborting the delegation process is generally
undefined for multi-threaded and non-sequential EventProvider implementations.

## Automatically remove listeners
jeve 2.0.0 provides a convenient way to remove a listener which is currently 
being notified from the listener store it was retrieved from. Thus, this 
listener won't be notified again:

```java
// ...
public class SampleUserListener implements UserListener {

    @Override
    public void userAdded(UserEvent e) {
        // do something
        // ...
        // this listener should not be notified about further events anymore
        e.stopNotifying(this);
    }

    @Override
    public void userDeleted(UserEvent e) {
        // ...
    }
}
```

## Errors during event delegation
All provided `EventProvider` implementations provide error tolerant event
delegation. That is, if any notified listener throws a `RuntimeException`, this
exception will be ignored and the next listener is notified. However, instead
<<<<<<< HEAD
of ignoring the exception, you might want to customize the reaction. There 
exists an overload of the `EventProvider.dispatch` method which takes an 
`ExceptionCallback` as additional argument. This class has a single method to 
=======
if ignoring the exception, you might want to customize the reaction. There
exists an overload of the `EventProvider.dispatch` method which takes an
`ExceptionCallback` as additional argument. This class has a single method to
>>>>>>> 6c8eee83
which exceptions get passed.

```java
    // ...
    public void addUser(User user) {
        // logic for adding the user goes here
        // ...
        // now notify the listeners. We pass an ExceptionCallback as lambda
        // expression which uses a logger to log any exception that occurred.
        final UserEvent e = new UserEvent(this, user);
        this.events.dispatch(e, UserListener::userAdded,
            (e, l, ev) -> logger.error("Exception occurred during event dispatching", e));
    }
}
```

You may also set an ExceptionCallback globally for a specific EventProvider
instance using `EventProvider.setExceptionCallback()`. When doing so, the
provided callback will be notified when dispatching an event without explicitly
specifying a callback.

EventProviders will swallow any exception thrown by the ExceptionCallback
except AbortionExceptions. Those will be passed to the caller.

## Asynchronous event delegation
One key feature of jeve is that it hides the event delegation strategy
from the actual source of the event. So if you decide that all of your
`UserEvents` should be fired within a dedicated event thread, you simply need
to modify the creation of the `EventProvider`:

```java
// ...
import java.util.concurrent.ExecutorService;

public class UserManager {
    // Executor which will be used to fire events
    private final ExecutorService eventService = Executors.newSingleThreadExecutor();

    // EventProvider which will use the executor to fire events asynchronously
    private final EventProvider events =
        EventProvider.newAsynchronousEventProvider(eventService);

    // remaining code stays the same
    // ...
}
```

jeve also supports the creation of GUI events by providing EventProvider
implementations which run all listeners within the AWT Event Thread.

## Implementing own dispatching strategies
If you want to customize the process of event dispatching, you can create your
own `EventProvider` by extending `AbstractEventProvider` and overriding the
`dispatch(Class, Event, BiConsumer, ExceptionCallback)` method. Within that
method you can use `EventProvider.listeners()` to get a stream of all
registered listeners for a specified class.

# Tests
jeve comes with a set of blackboard test for the EventProvider interface. If
you create your own EventProvider class and want it to be tested against the
default interface specification, you can extend the existing class
`EventProviderTestBase`. Please see the existing test cases in
`src/test/java/de/skuzzle/jeve`<|MERGE_RESOLUTION|>--- conflicted
+++ resolved
@@ -74,14 +74,8 @@
   listener kinds.
 
 Most of these weaknesses can be solved by using *internal iteration*. That is,
-<<<<<<< HEAD
-moving iteration **into** the framework, making it transparent for the caller. 
-See the quick start guide below to learn how jeve addresses these weaknesses.
-
-=======
 moving iteration **into** the framework, making it transparent for the caller.
 See the quick start guid below to learn how jeve addresses these issues.
->>>>>>> 6c8eee83
 
 # Quickstart
 Using jeve for simple event dispatching is rather simple. It involves creating
@@ -301,15 +295,9 @@
 All provided `EventProvider` implementations provide error tolerant event
 delegation. That is, if any notified listener throws a `RuntimeException`, this
 exception will be ignored and the next listener is notified. However, instead
-<<<<<<< HEAD
-of ignoring the exception, you might want to customize the reaction. There 
-exists an overload of the `EventProvider.dispatch` method which takes an 
-`ExceptionCallback` as additional argument. This class has a single method to 
-=======
 if ignoring the exception, you might want to customize the reaction. There
 exists an overload of the `EventProvider.dispatch` method which takes an
 `ExceptionCallback` as additional argument. This class has a single method to
->>>>>>> 6c8eee83
 which exceptions get passed.
 
 ```java
